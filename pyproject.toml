--- conflicted
+++ resolved
@@ -48,11 +48,7 @@
 
 
 [tool.pyright]
-<<<<<<< HEAD
-exclude = [".venv"]
+exclude = [".venv", "packages/verifier/"]
 
 [tool.ruff]
-exclude = [".venv", "packages/verifier"]
-=======
-exclude = [".venv", "packages/verifier/"]
->>>>>>> 6c445ea7
+exclude = [".venv", "packages/verifier"]