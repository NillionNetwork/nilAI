--- conflicted
+++ resolved
@@ -43,8 +43,5 @@
 [tool.uv.sources]
 nilai-common = { workspace = true }
 nuc-helpers = { workspace = true }
-<<<<<<< HEAD
+
 nuc = { git = "https://github.com/NillionNetwork/nuc-py.git", rev = "4922b5e9354e611cc31322d681eb29da05be584e" }
-=======
-nuc = { git = "https://github.com/NillionNetwork/nuc-py.git", tag = "54c7171e0e30fc9a68ba9e307bb6e92a0690f4d8" }
->>>>>>> 9cbac64d
