--- conflicted
+++ resolved
@@ -4,15 +4,13 @@
       - "8080:8080"
     volumes:
       - ./nilai-api/:/app/nilai-api/
-<<<<<<< HEAD
+      - ./packages/:/app/packages/
   attestation:
     ports:
       - "8081:8080"
     volumes:
       - ./nilai-attestation/:/app/nilai-attestation/
-=======
       - ./packages/:/app/packages/
->>>>>>> 607355d9
   redis:
     ports:
       - "6379:6379"
