--- conflicted
+++ resolved
@@ -34,8 +34,7 @@
 Then, to deploy:
 
 ```shell
-<<<<<<< HEAD
-=======
+
 # Deploy with CPU-only configuration
 docker compose -f docker-compose.yml \
   -f docker-compose.dev.yml \
@@ -43,7 +42,6 @@
   up -d
 
 # Monitor logs
->>>>>>> 103d50bd
 docker compose -f docker-compose.yml \
   -f docker-compose.dev.yml \
   -f docker/compose/docker-compose.llama-1b-gpu.yml \
@@ -67,12 +65,8 @@
 ```
 **Note**: Remove lines for models you do not wish to deploy.
 
-<<<<<<< HEAD
-For testing environment:
-
-=======
 #### Testing Without GPU
->>>>>>> 103d50bd
+
 ```shell
 # Build vLLM docker container
 docker build -t nillion/nilai-vllm:latest -f docker/vllm.Dockerfile .
@@ -87,11 +81,7 @@
 up -d
 ```
 
-<<<<<<< HEAD
-### 2. Manual Deployment
-=======
 ### 2. Manual Component Deployment
->>>>>>> 103d50bd
 
 #### Components
 
