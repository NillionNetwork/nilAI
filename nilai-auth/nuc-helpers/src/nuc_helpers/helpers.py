import base64
import datetime
import logging
from functools import lru_cache
from typing import Tuple
import httpx

# Importing the pydantic library dependencies
from pydantic import BaseModel

# Importing the secp256k1 library dependencies
from secp256k1 import PrivateKey as NilAuthPrivateKey, PublicKey as NilAuthPublicKey

# Importing the nuc library dependencies
from nuc.payer import Payer
from nuc.builder import NucTokenBuilder
from nuc.nilauth import NilauthClient
from nuc.envelope import NucTokenEnvelope
from nuc.token import Command, Did, InvocationBody
from nuc.validate import NucTokenValidator, ValidationParameters

# Importing the cosmpy library dependencies
from cosmpy.crypto.keypairs import PrivateKey as NilchainPrivateKey
from cosmpy.aerial.wallet import LocalWallet, Address
from cosmpy.aerial.client import LedgerClient, NetworkConfig

logger = logging.getLogger(__name__)

## Pydantic models


class RootToken(BaseModel):
    token: str


class DelegationToken(BaseModel):
    token: str


class InvocationToken(BaseModel):
    token: str


## Helpers
@lru_cache(maxsize=1)
def get_wallet_and_private_key(
    private_key_bytes: str | bytes | None = None,
) -> Tuple[LocalWallet, NilchainPrivateKey, NilAuthPrivateKey]:
    """
    Get the wallet and private key

    Args:
        private_key_bytes: The private key bytes to use for the wallet

    Returns:
        wallet: The wallet
        keypair: The keypair
        private_key: The private key
    """
    keypair = NilchainPrivateKey(private_key_bytes)
    wallet = LocalWallet(keypair, prefix="nillion")
    private_key = NilAuthPrivateKey(base64.b64decode(keypair.private_key))
    return wallet, keypair, private_key


def get_root_token(
    nilauth_client: NilauthClient, private_key: NilAuthPrivateKey
) -> RootToken:
    """
    Get the root token from nilauth

    Args:
        nilauth_client: The nilauth client
        private_key: The private key of the user

    Returns:
        The root token
    """
    ## Getting the root token from nilauth
    root_token: str = nilauth_client.request_token(key=private_key)

    return RootToken(token=root_token)


def get_unil_balance(address: Address, grpc_endpoint: str) -> int:
    """
    Get the UNIL balance of the user

    Args:
        address: The address of the user
        grpc_endpoint: The endpoint of the grpc server

    Returns:
        The balance of the user in UNIL
    """
<<<<<<< HEAD
=======
    logger.info("grpc_endpoint", grpc_endpoint)

>>>>>>> 1638629a
    cfg = NetworkConfig(
        chain_id="nillion-chain-devnet",
        url="grpc+" + grpc_endpoint,
        fee_minimum_gas_price=1,
        fee_denomination="unil",
        staking_denomination="unil",
    )
    ledger_client = LedgerClient(cfg)
    balance = ledger_client.query_bank_balance(address, "unil")  # type: ignore
    return balance


def pay_for_subscription(
    nilauth_client: NilauthClient,
    wallet: LocalWallet,
    keypair: NilchainPrivateKey,
    private_key: NilAuthPrivateKey,
    grpc_endpoint: str,
) -> None:
    """
    Pay for the subscription using the Nilchain keypair if the user is not subscribed

    Args:
        nilauth_client: The nilauth client
        keypair: The Nilchain keypair
        private_key: The NilAuth private key of the user
        grpc_endpoint: The endpoint of the grpc server
    """

    if (
        get_unil_balance(wallet.address(), grpc_endpoint=grpc_endpoint)
        < nilauth_client.subscription_cost()
    ):
        raise RuntimeError("User does not have enough UNIL to pay for the subscription")

    payer = Payer(
        wallet_private_key=keypair,
        chain_id="nillion-chain-devnet",
        grpc_endpoint=grpc_endpoint,
        gas_limit=1000000000000,
    )

    # Pretty print the subscription details
    subscription_details = nilauth_client.subscription_status(private_key)
    logger.info(f"IS SUBSCRIBED: {subscription_details.subscribed}")
    if not subscription_details or subscription_details.subscribed is None:
        raise RuntimeError(
            f"User subscription details could not be retrieved: {subscription_details}, {subscription_details.subscribed}, {subscription_details.details}"
        )

    if not subscription_details.subscribed:
        logger.info("[>] Paying for subscription")
        nilauth_client.pay_subscription(
            key=private_key,
            payer=payer,
        )
    else:
        logger.info("[>] Subscription is already paid for")

        if subscription_details.details is None:
            raise RuntimeError(
                f"Subscription details could not be retrieved: {subscription_details}"
            )

        logger.info(
            f"EXPIRES IN: {subscription_details.details.expires_at - datetime.datetime.now(datetime.timezone.utc)}"
        )
        logger.info(
            f"CAN BE RENEWED IN: {subscription_details.details.renewable_at - datetime.datetime.now(datetime.timezone.utc)}"
        )


def get_delegation_token(
    root_token: RootToken | DelegationToken,
    private_key: NilAuthPrivateKey,
    user_public_key: NilAuthPublicKey,
    usage_limit: int | None = None,
    expires_at: datetime.datetime | None = None,
) -> DelegationToken:
    """
    Delegate the root token to the delegated key

    Args:
        user_public_key_b64: The base64 encoded public key of the user
        nilauth_url: The URL of the nilauth server
        grpc_endpoint: The endpoint of the grpc server
    Returns:
        The delegation token
    """

    root_token_envelope = NucTokenEnvelope.parse(root_token.token)
    delegated_token = (
        NucTokenBuilder.extending(root_token_envelope)
        .expires_at(
            expires_at
            if expires_at
            else datetime.datetime.now(datetime.timezone.utc)
            + datetime.timedelta(minutes=5)
        )
        .audience(Did(user_public_key.serialize()))
        .command(Command(["nil", "ai", "generate"]))
        .meta({"usage_limit": usage_limit})
        .build(private_key)
    )
    return DelegationToken(token=delegated_token)


def get_nilai_public_key(nilai_url: str) -> NilAuthPublicKey:
    """
    Get the nilai public key from the nilai server

    Args:
        nilai_url: The URL of the nilai server

    Returns:
        The nilai public key
    """
    response = httpx.get(f"{nilai_url}/v1/public_key")
    public_key = NilAuthPublicKey(base64.b64decode(response.text), raw=True)
    logger.info(f"Nilai public key: {public_key.serialize().hex()}")
    return public_key


def get_invocation_token(
    delegation_token: RootToken | DelegationToken,
    nilai_public_key: NilAuthPublicKey,
    delegated_key: NilAuthPrivateKey,
) -> InvocationToken:
    """
    Make an invocation token for the given delegated token and nilai public key

    Args:
        delegated_token: The delegated token
        nilai_public_key: The nilai public key
        delegated_key: The private key
    """
<<<<<<< HEAD
=======
    logger.info(f"Delegation token: {delegation_token}")
>>>>>>> 1638629a
    delegated_token_envelope = NucTokenEnvelope.parse(delegation_token.token)

    invocation = (
        NucTokenBuilder.extending(delegated_token_envelope)
        .body(InvocationBody(args={}))
        .audience(Did(nilai_public_key.serialize()))
        .build(delegated_key)
    )
    return InvocationToken(token=invocation)


def get_nilauth_public_key(nilauth_url: str) -> Did:
    """
    Get the nilauth public key from the nilauth server

    Args:
        nilauth_url: The URL of the nilauth server

    Returns:
        The nilauth public key as a Did
    """
    nilauth_client = NilauthClient(nilauth_url)
    nilauth_public_key = Did(nilauth_client.about().public_key.serialize())
    return nilauth_public_key


def validate_token(
    nilauth_url: str, token: str, validation_parameters: ValidationParameters
):
    """
    Validate a token

    Args:
        token: The token to validate
        validation_parameters: The validation parameters
    """
    token_envelope = NucTokenEnvelope.parse(token)
    validator = NucTokenValidator([get_nilauth_public_key(nilauth_url)])

<<<<<<< HEAD
    validator.validate(token_envelope, validation_parameters)
=======
    validator.validate(NucTokenEnvelope.parse(token), validation_parameters)

    logger.info("[>] Token validated")
>>>>>>> 1638629a
<|MERGE_RESOLUTION|>--- conflicted
+++ resolved
@@ -93,11 +93,6 @@
     Returns:
         The balance of the user in UNIL
     """
-<<<<<<< HEAD
-=======
-    logger.info("grpc_endpoint", grpc_endpoint)
-
->>>>>>> 1638629a
     cfg = NetworkConfig(
         chain_id="nillion-chain-devnet",
         url="grpc+" + grpc_endpoint,
@@ -234,10 +229,6 @@
         nilai_public_key: The nilai public key
         delegated_key: The private key
     """
-<<<<<<< HEAD
-=======
-    logger.info(f"Delegation token: {delegation_token}")
->>>>>>> 1638629a
     delegated_token_envelope = NucTokenEnvelope.parse(delegation_token.token)
 
     invocation = (
@@ -277,10 +268,4 @@
     token_envelope = NucTokenEnvelope.parse(token)
     validator = NucTokenValidator([get_nilauth_public_key(nilauth_url)])
 
-<<<<<<< HEAD
     validator.validate(token_envelope, validation_parameters)
-=======
-    validator.validate(NucTokenEnvelope.parse(token), validation_parameters)
-
-    logger.info("[>] Token validated")
->>>>>>> 1638629a
