import asyncio
import json
import logging
from typing import AsyncGenerator

from fastapi import HTTPException
from fastapi.responses import StreamingResponse
from nilai_common import ChatRequest, ChatResponse, Message
from nilai_common.api_model import ChatCompletionChunk, ChoiceChunk, ChoiceChunkContent
from nilai_models.model import Model


class LlamaCppModel(Model):
    """
    A specific implementation of the Model base class for the Llama CPU model.

    This class provides:
    - Model initialization using llama_cpp
    - Chat completion functionality (with streaming support)
    - Metadata about the Llama model
    """

    def __init__(self, model, metadata, prefix="/models"):
        """
        Initialize the Llama 1B model:
        - Load pre-trained model using llama_cpp
        - Configured for CPU inference with 16 threads
        """
        self.model = model

        # Initialize model metadata
        super().__init__(metadata, prefix)

    async def chat_completion(
        self,
        req: ChatRequest = ChatRequest(
            model="bartowski/Llama-3.2-1B-Instruct-GGUF",
            messages=[
                Message(role="system", content="You are a helpful assistant."),
                Message(role="user", content="What is your name?"),
            ],
        ),
    ) -> StreamingResponse | ChatResponse:
        """
        Generate a chat completion using the Llama model, with optional streaming.

        Args:
            req (ChatRequest): The chat request containing conversation messages.
            stream (bool): Whether to return a streamed response.

        Returns:
            ChatResponse or StreamingResponse: Either a full response or a streaming response.
        """
        if not req.messages or len(req.messages) == 0:
            raise HTTPException(
                status_code=400, detail="The 'messages' field is required."
            )
        if not req.model:
            raise HTTPException(
                status_code=400, detail="The 'model' field is required."
            )

        # Transform incoming messages to llama_cpp-compatible format
        prompt = [
            {
                "role": msg.role,
                "content": msg.content,
            }
            for msg in req.messages
        ]

        # Streaming response logic
        if req.stream:

            async def generate() -> AsyncGenerator[str, None]:
                try:
                    # Create a generator for the streamed output
<<<<<<< HEAD
                    for output in self.model.create_chat_completion(
                        prompt,  # type: ignore
                        stream=True,
                        temperature=req.temperature if req.temperature else 0.2,
                        max_tokens=req.max_tokens if req.max_tokens else 2048,
                    ):
=======
                    loop = asyncio.get_event_loop()
                    output_generator = await loop.run_in_executor(
                        None,
                        lambda: self.model.create_chat_completion(
                            prompt,  # type: ignore
                            stream=True,
                            temperature=req.temperature if req.temperature else 0.2,
                            max_tokens=req.max_tokens,
                        ),
                    )
                    for output in output_generator:
>>>>>>> dc378879
                        # Extract delta content from output
                        choices = output.get("choices", [])  # type: ignore
                        if not choices or "delta" not in choices[0]:
                            continue  # Skip invalid chunks
                        # Extract delta
                        delta = choices[0]["delta"]
                        chunk = ChoiceChunk(
                            index=delta.get("index", 0),
                            delta=ChoiceChunkContent(content=delta.get("content", "")),
                        )  # Create a ChoiceChunk
                        completion_chunk = ChatCompletionChunk(choices=[chunk])
                        yield f"data: {completion_chunk.model_dump_json()}\n\n"  # Stream the chunk
                        await asyncio.sleep(0)  # Add an await to return inmediately

                    yield "data: [DONE]\n\n"
                except Exception as e:
                    logging.error("An error occurred: %s", str(e))
                    yield f"data: {json.dumps({'error': 'Internal error occurred!'})}\n\n"

            # Return the streamed response with headers
            return StreamingResponse(generate(), media_type="text/event-stream")

        # Non-streaming (regular) chat completion
        try:
            generation: dict = self.model.create_chat_completion(
                prompt,
                temperature=req.temperature if req.temperature else 0.2,
                max_tokens=req.max_tokens if req.max_tokens else 2048,
            )  # type: ignore
        except ValueError:
            raise HTTPException(
                status_code=400,
                detail="The prompt size exceeds the maximum limit of 2048 tokens.",
            )
        if not generation or len(generation) == 0:
            raise ValueError("The model returned no output.")

        response = ChatResponse(
            signature="",
            **generation,
        )
        response.model = self.metadata.name
        return response<|MERGE_RESOLUTION|>--- conflicted
+++ resolved
@@ -75,14 +75,6 @@
             async def generate() -> AsyncGenerator[str, None]:
                 try:
                     # Create a generator for the streamed output
-<<<<<<< HEAD
-                    for output in self.model.create_chat_completion(
-                        prompt,  # type: ignore
-                        stream=True,
-                        temperature=req.temperature if req.temperature else 0.2,
-                        max_tokens=req.max_tokens if req.max_tokens else 2048,
-                    ):
-=======
                     loop = asyncio.get_event_loop()
                     output_generator = await loop.run_in_executor(
                         None,
@@ -90,11 +82,11 @@
                             prompt,  # type: ignore
                             stream=True,
                             temperature=req.temperature if req.temperature else 0.2,
-                            max_tokens=req.max_tokens,
+                            max_tokens=req.max_tokens if req.max_tokens else 2048,
                         ),
                     )
                     for output in output_generator:
->>>>>>> dc378879
+
                         # Extract delta content from output
                         choices = output.get("choices", [])  # type: ignore
                         if not choices or "delta" not in choices[0]:
